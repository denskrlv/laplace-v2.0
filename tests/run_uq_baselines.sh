#!/bin/bash
cd tests

<<<<<<< HEAD
=======
# extra flags bundled for convenience
SUBSPACE_DIM=20
SUBSPACE_METHOD=random
EIG_STEPS=100
BATCH_SIZE=10
SUBSPACE_ARGS="--method swag_laplace \
               --subspace_dim ${SUBSPACE_DIM} \
               --subspace_method ${SUBSPACE_METHOD} \
               --eig_steps ${EIG_STEPS}"

>>>>>>> d2eca15b
# =========================================================
#  R-MNIST
# =========================================================
for seed in 6 12 13 523 972394; do
<<<<<<< HEAD
=======
  # ---- Subspace Laplace ----
  python uq.py --data_root ~/Datasets --benchmark R-MNIST --model LeNet \
         --models_root models $SUBSPACE_ARGS --model_seed $seed --batch_size $BATCH_SIZE
>>>>>>> d2eca15b

#   python uq.py --data_root ~/Datasets --benchmark R-MNIST --model LeNet \
#          --models_root models --method map --model_seed $seed

#   python uq.py --data_root ~/Datasets --benchmark R-MNIST --model LeNet \
#          --models_root models --method ensemble --nr_components 5 --model_seed $seed

#   python uq.py --data_root ~/Datasets --benchmark R-MNIST \
#          --model LeNet-BBB-flipout --models_root models/bbb/flipout \
#          --method bbb --model_seed $seed

#   python uq.py --data_root ~/Datasets --benchmark R-MNIST \
#          --model LeNet-CSGHMC --models_root models/csghmc \
#          --method csghmc --model_seed $seed

done

# =========================================================
#  CIFAR-10-C
# =========================================================
for seed in 6 12 13 523 972394; do
<<<<<<< HEAD
=======
  # ---- Subspace Laplace ----
  python uq.py --data_root ~/Datasets/alt --benchmark CIFAR-10-C --model WRN16-4 \
         --models_root models/wrn16_4_cifar10 $SUBSPACE_ARGS --model_seed $seed --batch_size $BATCH_SIZE
>>>>>>> d2eca15b

#   python uq.py --data_root ~/Datasets/alt --benchmark CIFAR-10-C --model WRN16-4 \
#          --models_root models/wrn16_4_cifar10 --method map --model_seed $seed

#   python uq.py --data_root ~/Datasets/alt --benchmark CIFAR-10-C --model WRN16-4 \
#          --models_root models/wrn16_4_cifar10 --method ensemble --nr_components 5 --model_seed $seed

#   python uq.py --data_root ~/Datasets/alt --benchmark CIFAR-10-C \
#          --model WRN16-4-BBB-flipout --models_root models/bbb/flipout \
#          --method bbb --model_seed $seed

#   python uq.py --data_root ~/Datasets/alt --benchmark CIFAR-10-C \
#          --model WRN16-4-CSGHMC --models_root models/csghmc \
#          --method csghmc --model_seed $seed

done

# =========================================================
#  MNIST OOD DETECTION
# =========================================================
for seed in 6 12 13 523 972394; do
<<<<<<< HEAD
=======
  # ---- Subspace Laplace ----
  python uq.py --data_root ~/Datasets --benchmark MNIST-OOD --model LeNet \
         --models_root models $SUBSPACE_ARGS --model_seed $seed --batch_size $BATCH_SIZE
>>>>>>> d2eca15b

#   python uq.py --data_root ~/Datasets --benchmark MNIST-OOD --model LeNet \
#          --models_root models --method map --model_seed $seed

#   python uq.py --data_root ~/Datasets --benchmark MNIST-OOD --model LeNet \
#          --models_root models --method ensemble --nr_components 5 --model_seed $seed

#   python uq.py --data_root ~/Datasets --benchmark MNIST-OOD \
#          --model LeNet-BBB-flipout --models_root models/bbb/flipout \
#          --method bbb --model_seed $seed

#   python uq.py --data_root ~/Datasets --benchmark MNIST-OOD \
#          --model LeNet-CSGHMC --models_root models/csghmc \
#          --method csghmc --model_seed $seed

done

# =========================================================
#  CIFAR-10 OOD DETECTION
# =========================================================
for seed in 6 12 13 523 972394; do
<<<<<<< HEAD
=======
  # ---- Subspace Laplace ----
  python uq.py --data_root ~/Datasets --benchmark CIFAR-10-OOD --model WRN16-4 \
         --models_root models $SUBSPACE_ARGS --model_seed $seed --batch_size $BATCH_SIZE
>>>>>>> d2eca15b

#   python uq.py --data_root ~/Datasets --benchmark CIFAR-10-OOD --model WRN16-4 \
#          --models_root models --method map --model_seed $seed

#   python uq.py --data_root ~/Datasets --benchmark CIFAR-10-OOD --model WRN16-4 \
#          --models_root models --method ensemble --nr_components 5 --model_seed $seed

#   python uq.py --data_root ~/Datasets --benchmark CIFAR-10-OOD \
#          --model WRN16-4-BBB-flipout --models_root models/bbb/flipout \
#          --method bbb --model_seed $seed

#   python uq.py --data_root ~/Datasets --benchmark CIFAR-10-OOD \
#          --model WRN16-4-CSGHMC --models_root models/csghmc \
#          --method csghmc --model_seed $seed

done

# =========================================================
#  SWAG
# =========================================================
# python uq.py --data_root ~/Datasets --benchmark MNIST-OOD --model LeNet \
#        --models_root models --method swag --n_samples 30 --seed 711 --model_seed 6

# python uq.py --data_root ~/Datasets --benchmark CIFAR-10-OOD --model WRN16-4 \
#        --models_root models --method swag --n_samples 30 --seed 711 --model_seed 6<|MERGE_RESOLUTION|>--- conflicted
+++ resolved
@@ -1,32 +1,13 @@
 #!/bin/bash
 cd tests
 
-<<<<<<< HEAD
-=======
-# extra flags bundled for convenience
-SUBSPACE_DIM=20
-SUBSPACE_METHOD=random
-EIG_STEPS=100
-BATCH_SIZE=10
-SUBSPACE_ARGS="--method swag_laplace \
-               --subspace_dim ${SUBSPACE_DIM} \
-               --subspace_method ${SUBSPACE_METHOD} \
-               --eig_steps ${EIG_STEPS}"
-
->>>>>>> d2eca15b
 # =========================================================
 #  R-MNIST
 # =========================================================
 for seed in 6 12 13 523 972394; do
-<<<<<<< HEAD
-=======
-  # ---- Subspace Laplace ----
+
   python uq.py --data_root ~/Datasets --benchmark R-MNIST --model LeNet \
-         --models_root models $SUBSPACE_ARGS --model_seed $seed --batch_size $BATCH_SIZE
->>>>>>> d2eca15b
-
-#   python uq.py --data_root ~/Datasets --benchmark R-MNIST --model LeNet \
-#          --models_root models --method map --model_seed $seed
+         --models_root models --method map --model_seed $seed
 
 #   python uq.py --data_root ~/Datasets --benchmark R-MNIST --model LeNet \
 #          --models_root models --method ensemble --nr_components 5 --model_seed $seed
@@ -45,15 +26,9 @@
 #  CIFAR-10-C
 # =========================================================
 for seed in 6 12 13 523 972394; do
-<<<<<<< HEAD
-=======
-  # ---- Subspace Laplace ----
+
   python uq.py --data_root ~/Datasets/alt --benchmark CIFAR-10-C --model WRN16-4 \
-         --models_root models/wrn16_4_cifar10 $SUBSPACE_ARGS --model_seed $seed --batch_size $BATCH_SIZE
->>>>>>> d2eca15b
-
-#   python uq.py --data_root ~/Datasets/alt --benchmark CIFAR-10-C --model WRN16-4 \
-#          --models_root models/wrn16_4_cifar10 --method map --model_seed $seed
+         --models_root models/wrn16_4_cifar10 --method map --model_seed $seed
 
 #   python uq.py --data_root ~/Datasets/alt --benchmark CIFAR-10-C --model WRN16-4 \
 #          --models_root models/wrn16_4_cifar10 --method ensemble --nr_components 5 --model_seed $seed
@@ -72,15 +47,9 @@
 #  MNIST OOD DETECTION
 # =========================================================
 for seed in 6 12 13 523 972394; do
-<<<<<<< HEAD
-=======
-  # ---- Subspace Laplace ----
+
   python uq.py --data_root ~/Datasets --benchmark MNIST-OOD --model LeNet \
-         --models_root models $SUBSPACE_ARGS --model_seed $seed --batch_size $BATCH_SIZE
->>>>>>> d2eca15b
-
-#   python uq.py --data_root ~/Datasets --benchmark MNIST-OOD --model LeNet \
-#          --models_root models --method map --model_seed $seed
+         --models_root models --method map --model_seed $seed
 
 #   python uq.py --data_root ~/Datasets --benchmark MNIST-OOD --model LeNet \
 #          --models_root models --method ensemble --nr_components 5 --model_seed $seed
@@ -99,15 +68,9 @@
 #  CIFAR-10 OOD DETECTION
 # =========================================================
 for seed in 6 12 13 523 972394; do
-<<<<<<< HEAD
-=======
-  # ---- Subspace Laplace ----
+
   python uq.py --data_root ~/Datasets --benchmark CIFAR-10-OOD --model WRN16-4 \
-         --models_root models $SUBSPACE_ARGS --model_seed $seed --batch_size $BATCH_SIZE
->>>>>>> d2eca15b
-
-#   python uq.py --data_root ~/Datasets --benchmark CIFAR-10-OOD --model WRN16-4 \
-#          --models_root models --method map --model_seed $seed
+         --models_root models --method map --model_seed $seed
 
 #   python uq.py --data_root ~/Datasets --benchmark CIFAR-10-OOD --model WRN16-4 \
 #          --models_root models --method ensemble --nr_components 5 --model_seed $seed
